--- conflicted
+++ resolved
@@ -24,17 +24,6 @@
     def test_get_q(self):
         # Using np.isclose instead of self.assertAlmostEqual since the latter
         # does not compare large floats very well
-<<<<<<< HEAD
-        self.assertTrue(np.isclose(
-                            self.elec_H2.get_q(T=self.T, ignore_q_elec=False), 
-                            3.5968135E+113))
-        self.assertTrue(np.isclose(
-                            self.elec_OH.get_q(T=self.T, ignore_q_elec=False), 
-                            1.6543631E+127))
-        self.assertTrue(np.isclose(
-                            self.elec_O2.get_q(T=self.T, ignore_q_elec=False), 
-                            1.4398714E+166))        
-=======
         self.assertTrue(np.isclose(self.elec_H2.get_q(T=self.T, 
                                                       ignore_q_elec=False), 
                         3.5968135E+113))
@@ -44,7 +33,16 @@
         self.assertTrue(np.isclose(self.elec_O2.get_q(T=self.T,
                                                       ignore_q_elec=False), 
                         1.4398714E+166))        
->>>>>>> d96bf64f
+
+        self.assertTrue(np.isclose(self.elec_H2.get_q(T=self.T, 
+                                                      ignore_q_elec=True), 
+                        1.))
+        self.assertTrue(np.isclose(self.elec_OH.get_q(T=self.T,
+                                                      ignore_q_elec=True), 
+                        1.))
+        self.assertTrue(np.isclose(self.elec_O2.get_q(T=self.T,
+                                                      ignore_q_elec=True), 
+                        1.))        
 
     def test_get_CvoR(self):
         self.assertEqual(self.elec_H2.get_CvoR(), 0.)
